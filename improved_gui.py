"""
YouTube 트렌드 분석기 GUI - 안정화된 버전
"""

import tkinter as tk
from tkinter import ttk, messagebox, filedialog
import threading
import os
import webbrowser
import concurrent.futures
from datetime import datetime, timedelta

# 프로젝트 모듈들
import config
from youtube_api import YouTubeAPIClient
from data_analyzer import DataAnalyzer
from excel_generator import ExcelGenerator


class ChannelAnalysisDialog(tk.Toplevel):
    """채널 분석 다이얼로그"""
    def __init__(self, parent, channel_id, channel_name, api_client):
        super().__init__(parent)
        
        self.title(f"채널 분석 - {channel_name}")
        self.geometry("1000x700")
        self.configure(bg="#f0f0f0")
        
        self.channel_id = channel_id
        self.channel_name = channel_name
        self.api_client = api_client
        self.channel_videos = []
        self.selected_items = set()
        
        # UI 생성
        self.create_widgets()
        
        # 채널 영상 로드
        self.load_channel_videos()
    
    def create_widgets(self):
        """위젯 생성"""
        # 헤더
        header_frame = tk.Frame(self, bg="white", height=60, relief='solid', bd=1)
        header_frame.pack(fill=tk.X, padx=10, pady=(10, 5))
        header_frame.pack_propagate(False)
        
        tk.Label(header_frame, text=f"📺 {self.channel_name}",
                font=("Arial", 18, "bold"),
                bg="white", fg="#333333").pack(side=tk.LEFT, padx=20, pady=15)
        
        # 영상 목록 프레임
        list_frame = tk.Frame(self, bg="white", relief='solid', bd=1)
        list_frame.pack(fill=tk.BOTH, expand=True, padx=10, pady=5)
        
        # 트리뷰
        columns = ("선택", "업로드일", "제목", "조회수", "좋아요", "영상유형", "길이")
        
        self.tree = ttk.Treeview(list_frame, columns=columns, show="headings", height=15)
        
        # 컬럼 설정
        column_widths = {
            "선택": 50,
            "업로드일": 100,
            "제목": 350,
            "조회수": 100,
            "좋아요": 80,
            "영상유형": 80,
            "길이": 80
        }
        
        for col in columns:
            self.tree.heading(col, text=col)
            self.tree.column(col, width=column_widths.get(col, 100))
        
        # 스크롤바
        vsb = ttk.Scrollbar(list_frame, orient="vertical", command=self.tree.yview)
        self.tree.configure(yscrollcommand=vsb.set)
        
        self.tree.pack(side=tk.LEFT, fill=tk.BOTH, expand=True, padx=20, pady=20)
        vsb.pack(side=tk.RIGHT, fill=tk.Y, pady=20)
        
        # 클릭 이벤트
        self.tree.bind("<Button-1>", self.on_item_click)
        
        # 버튼 프레임
        button_frame = tk.Frame(self, bg="#f0f0f0", height=80, relief='solid', bd=1)
        button_frame.pack(fill=tk.X, padx=10, pady=(5, 10))
        button_frame.pack_propagate(False)
        
        # 버튼 컨테이너
        button_container = tk.Frame(button_frame, bg="#f0f0f0")
        button_container.pack(expand=True)
        
        # 선택 버튼들
        tk.Button(button_container, text="모두 선택", 
                 command=self.select_all, bg="#e0e0e0", fg="black",
                 font=('Arial', 11), padx=10, pady=5).pack(side=tk.LEFT, padx=5)
        
        tk.Button(button_container, text="모두 해제", 
                 command=self.deselect_all, bg="#e0e0e0", fg="black",
                 font=('Arial', 11), padx=10, pady=5).pack(side=tk.LEFT, padx=5)
        
        # 다운로드 버튼들
        tk.Button(button_container, text="썸네일 다운로드", 
                 command=self.download_thumbnails, bg="#007AFF", fg="white",
                 font=('Arial', 11, 'bold'), padx=15, pady=5).pack(side=tk.LEFT, padx=20)
        
        tk.Button(button_container, text="대본 다운로드", 
                 command=self.download_transcripts, bg="#007AFF", fg="white",
                 font=('Arial', 11, 'bold'), padx=15, pady=5).pack(side=tk.LEFT, padx=5)
        
        # 닫기 버튼
        tk.Button(button_container, text="닫기", 
                 command=self.destroy, bg="#e0e0e0", fg="black",
                 font=('Arial', 11), padx=20, pady=5).pack(side=tk.RIGHT, padx=10)
        
        # 진행 상태
        self.progress_label = tk.Label(self, text="", 
                                     font=("Arial", 11),
                                     bg="#f0f0f0", fg="#666666")
        self.progress_label.pack(pady=5)
    
    def on_item_click(self, event):
        """아이템 클릭 처리"""
        region = self.tree.identify_region(event.x, event.y)
        if region == "cell":
            item = self.tree.identify_row(event.y)
            column = self.tree.identify_column(event.x)
            
            # 선택 컬럼 클릭 시 체크박스 토글
            if item and column == "#1":  # 첫 번째 컬럼
                if item in self.selected_items:
                    self.selected_items.remove(item)
                    values = list(self.tree.item(item)['values'])
                    values[0] = "☐"
                    self.tree.item(item, values=values)
                else:
                    self.selected_items.add(item)
                    values = list(self.tree.item(item)['values'])
                    values[0] = "☑"
                    self.tree.item(item, values=values)
    
    def load_channel_videos(self):
        """채널 영상 로드"""
        self.progress_label.config(text="채널 영상을 불러오는 중...")
        
        thread = threading.Thread(target=self._fetch_channel_videos)
        thread.daemon = True
        thread.start()
    
    def _fetch_channel_videos(self):
        """채널 영상 가져오기"""
        try:
            videos = self.api_client.get_channel_videos(self.channel_id, max_results=50)
            self.channel_videos = videos
            
            # UI 업데이트
            self.after(0, self._display_videos)
            
        except Exception as e:
            self.after(0, lambda: messagebox.showerror("오류", f"채널 영상 로드 실패: {str(e)}"))
    
    def _display_videos(self):
        """영상 목록 표시"""
        for video in self.channel_videos:
            # 날짜 포맷
            upload_date = video.get('published_at', '')[:10]
            
            # 조회수/좋아요 포맷
            views = f"{video.get('view_count', 0):,}"
            likes = f"{video.get('like_count', 0):,}"
            
            # 영상 유형과 길이
            duration_seconds = self.api_client.parse_duration(video.get('duration', 'PT0S'))
            video_type = "쇼츠" if duration_seconds <= 60 else "롱폼"
            duration = self.format_duration(duration_seconds)
            
            # 트리에 추가
            item = self.tree.insert("", tk.END, 
                                   values=("☐", upload_date, video['title'], 
                                          views, likes, video_type, duration))
        
        self.progress_label.config(text=f"총 {len(self.channel_videos)}개 영상")
    
    def format_duration(self, seconds):
        """초를 시:분:초 형식으로 변환"""
        hours = seconds // 3600
        minutes = (seconds % 3600) // 60
        secs = seconds % 60
        
        if hours > 0:
            return f"{hours}:{minutes:02d}:{secs:02d}"
        else:
            return f"{minutes}:{secs:02d}"
    
    def select_all(self):
        """모두 선택"""
        for item in self.tree.get_children():
            self.selected_items.add(item)
            values = list(self.tree.item(item)['values'])
            values[0] = "☑"
            self.tree.item(item, values=values)
    
    def deselect_all(self):
        """모두 해제"""
        for item in self.tree.get_children():
            if item in self.selected_items:
                self.selected_items.remove(item)
            values = list(self.tree.item(item)['values'])
            values[0] = "☐"
            self.tree.item(item, values=values)
    
    def download_thumbnails(self):
        """선택한 영상의 썸네일 다운로드"""
        if not self.selected_items:
            messagebox.showwarning("알림", "다운로드할 영상을 선택해주세요.")
            return
        
        # 선택된 영상 정보 수집
        thumbnails_to_download = []
        for item in self.selected_items:
            item_values = self.tree.item(item)['values']
            video_title = item_values[2]
            
            # 영상 ID 찾기 (실제로는 인덱스로 찾아야 함)
            item_index = list(self.tree.get_children()).index(item)
            if item_index < len(self.channel_videos):
                video = self.channel_videos[item_index]
                thumbnails_to_download.append({
                    'video_id': video['id'],
                    'title': video_title,
                    'thumbnail_url': video.get('thumbnail_url', '')
                })
        
        if thumbnails_to_download:
            self.progress_label.config(text="썸네일 다운로드 중...")
            
            thread = threading.Thread(target=lambda: self._download_thumbnails(thumbnails_to_download))
            thread.daemon = True
            thread.start()
    
    def _download_thumbnails(self, thumbnails):
        """썸네일 다운로드 실행"""
        try:
            result = self.api_client.download_multiple_thumbnails(thumbnails)
            
            self.after(0, lambda: messagebox.showinfo("완료", 
                f"썸네일 다운로드 완료!\n"
                f"성공: {len(result.get('downloaded_files', []))}개\n"
                f"실패: {result.get('failed_count', 0)}개"))
            
        except Exception as e:
            self.after(0, lambda: messagebox.showerror("오류", f"썸네일 다운로드 실패: {str(e)}"))
        
        self.after(0, lambda: self.progress_label.config(text=""))
    
    def download_transcripts(self):
        """선택한 영상의 대본 다운로드"""
        if not self.selected_items:
            messagebox.showwarning("알림", "다운로드할 영상을 선택해주세요.")
            return
        
        # 선택된 영상 ID 수집
        video_ids = []
        for item in self.selected_items:
            item_index = list(self.tree.get_children()).index(item)
            if item_index < len(self.channel_videos):
                video = self.channel_videos[item_index]
                video_ids.append(video['id'])
        
        if video_ids:
            self.progress_label.config(text="대본 다운로드 중...")
            
            thread = threading.Thread(target=lambda: self._download_transcripts(video_ids))
            thread.daemon = True
            thread.start()
    
    def _download_transcripts(self, video_ids):
        """대본 다운로드 실행"""
        try:
            # 대본 다운로드를 위한 transcript_downloader 모듈이 필요
            try:
                from transcript_downloader import TranscriptDownloader
                downloader = TranscriptDownloader()
                
                success_count = 0
                fail_count = 0
                
                for video_id in video_ids:
                    try:
                        downloader.download_transcript(video_id)
                        success_count += 1
                    except:
                        fail_count += 1
                
                self.after(0, lambda: messagebox.showinfo("완료", 
                    f"대본 다운로드 완료!\n"
                    f"성공: {success_count}개\n"
                    f"실패: {fail_count}개"))
                
            except ImportError:
                self.after(0, lambda: messagebox.showerror("오류", 
                    "대본 다운로드 기능은 transcript_downloader 모듈이 필요합니다."))
                
        except Exception as e:
            self.after(0, lambda: messagebox.showerror("오류", f"대본 다운로드 실패: {str(e)}"))
        
        self.after(0, lambda: self.progress_label.config(text=""))


class ImprovedYouTubeAnalyzerGUI:
    def __init__(self, root):
        self.root = root
        self.root.title("YouTube DeepSearch - 콘텐츠 분석 툴")
        self.root.geometry("1200x800")
        
        # 색상 설정
        self.bg_color = "#f0f0f0"
        self.card_bg = "#ffffff"
        self.accent_color = "#007AFF"
        self.text_primary = "#333333"
        self.text_secondary = "#666666"
        
        self.root.configure(bg=self.bg_color)
        
        # 매핑 딕셔너리
        self.sort_mapping = {
            "관련성": "relevance",
            "업로드 날짜": "date", 
            "조회수": "viewCount"
        }
        
        self.period_mapping = {
            "오늘": "1",
            "2일": "2", 
            "일주일": "7",
            "한달": "30",
            "3개월": "90"
        }
        
        self.type_mapping = {
            "전체": "all",
            "쇼츠": "shorts",
            "롱폼": "long"
        }
        
        # 분석 관련 객체들
        self.api_client = None
        self.analyzer = None
        self.excel_generator = None
        
        # 분석 결과 저장
        self.analyzed_videos = []
        self.current_settings = {}
        
        # 캐시
        self.channel_cache = {}
        
        # 빠른 모드 옵션
        self.fast_mode = tk.BooleanVar(value=True)
        
        # GUI 생성
        self.create_widgets()
        
        # API 키 자동 로드
        self.load_api_key()
    
    def create_widgets(self):
        """위젯 생성"""
        # 메인 프레임
        main_frame = tk.Frame(self.root, bg=self.bg_color)
        main_frame.pack(fill=tk.BOTH, expand=True, padx=10, pady=10)
<<<<<<< HEAD
        
        # 상단 헤더
        self.create_header(main_frame)
        
        # 메인 컨테이너 (좌우 분할)
        content_frame = tk.Frame(main_frame, bg=self.bg_color)
        content_frame.pack(fill=tk.BOTH, expand=True, pady=10)
        
        # 왼쪽 사이드바
        sidebar = tk.Frame(content_frame, bg=self.card_bg, width=300, relief='solid', bd=1)
        sidebar.pack(side=tk.LEFT, fill=tk.Y, padx=(0, 10))
        sidebar.pack_propagate(False)
        
        self.create_sidebar(sidebar)
        
        # 오른쪽 메인 영역
        main_area = tk.Frame(content_frame, bg=self.card_bg, relief='solid', bd=1)
        main_area.pack(side=tk.RIGHT, fill=tk.BOTH, expand=True)
        
        self.create_main_area(main_area)
        
=======
        
        # 상단 헤더
        self.create_header(main_frame)
        
        # 메인 컨테이너 (좌우 분할)
        content_frame = tk.Frame(main_frame, bg=self.bg_color)
        content_frame.pack(fill=tk.BOTH, expand=True, pady=10)
        
        # 왼쪽 사이드바
        sidebar = tk.Frame(content_frame, bg=self.card_bg, width=300, relief='solid', bd=1)
        sidebar.pack(side=tk.LEFT, fill=tk.Y, padx=(0, 10))
        sidebar.pack_propagate(False)
        
        self.create_sidebar(sidebar)
        
        # 오른쪽 메인 영역
        main_area = tk.Frame(content_frame, bg=self.card_bg, relief='solid', bd=1)
        main_area.pack(side=tk.RIGHT, fill=tk.BOTH, expand=True)
        
        self.create_main_area(main_area)
        
>>>>>>> f308b2b9
        # 하단 액션 바
        self.create_action_bar(main_frame)
    
    def create_header(self, parent):
        """상단 헤더"""
        header = tk.Frame(parent, bg=self.card_bg, height=80, relief='solid', bd=1)
        header.pack(fill=tk.X, pady=(0, 10))
        header.pack_propagate(False)
        
        # 제목
        title_frame = tk.Frame(header, bg=self.card_bg)
        title_frame.pack(side=tk.LEFT, padx=20, pady=20)
        
        tk.Label(title_frame, text="YouTube DeepSearch", 
                font=("Arial", 20, "bold"),
                bg=self.card_bg, fg=self.accent_color).pack()
        
        # API 키 입력
        api_frame = tk.Frame(header, bg=self.card_bg)
        api_frame.pack(side=tk.RIGHT, padx=20, pady=20)
        
        tk.Label(api_frame, text="API Key:", 
                font=("Arial", 10),
                bg=self.card_bg, fg=self.text_secondary).pack(side=tk.LEFT)
        
        self.api_entry = tk.Entry(api_frame, font=('Arial', 10), 
                                 width=30, show="*")
        self.api_entry.pack(side=tk.LEFT, padx=10)
        
        # 빠른 모드 체크박스
        tk.Checkbutton(api_frame, text="빠른 분석",
                      variable=self.fast_mode,
                      bg=self.card_bg, font=('Arial', 10)).pack(side=tk.LEFT, padx=10)
    
    def create_sidebar(self, parent):
        """사이드바 생성"""
        # 제목
        tk.Label(parent, text="검색 필터", 
                font=('Arial', 16, 'bold'),
                bg=self.card_bg, fg=self.text_primary).pack(pady=20)
        
<<<<<<< HEAD
        # 필터 컨테이너 (스크롤 제거하고 직접 배치)
        filters_frame = tk.Frame(parent, bg=self.card_bg)
        filters_frame.pack(fill=tk.BOTH, expand=True, padx=10)
        
        # 필터 추가
        self.create_filters(filters_frame)
        
        # 검색 버튼 - 더 크고 눈에 띄게
        button_frame = tk.Frame(parent, bg=self.card_bg)
        button_frame.pack(fill=tk.X, side=tk.BOTTOM, padx=10, pady=20)
        
        self.search_button = tk.Button(button_frame, text="🔍 검색 시작",
                                     command=self.start_analysis,
                                     bg=self.accent_color, fg="white",
                                     font=('Arial', 14, 'bold'),
                                     pady=15, relief='raised', bd=2)
        self.search_button.pack(fill=tk.X)
=======
        # 스크롤 가능한 프레임
        canvas = tk.Canvas(parent, bg=self.card_bg, highlightthickness=0)
        scrollbar = ttk.Scrollbar(parent, orient="vertical", command=canvas.yview)
        scrollable_frame = tk.Frame(canvas, bg=self.card_bg)
        
        scrollable_frame.bind(
            "<Configure>",
            lambda e: canvas.configure(scrollregion=canvas.bbox("all"))
        )
        
        canvas.create_window((0, 0), window=scrollable_frame, anchor="nw")
        canvas.configure(yscrollcommand=scrollbar.set)
        
        # 필터 추가
        self.create_filters(scrollable_frame)
        
        # 레이아웃
        canvas.pack(side="left", fill="both", expand=True, padx=10)
        scrollbar.pack(side="right", fill="y")
        
        # 검색 버튼
        self.search_button = tk.Button(parent, text="검색 시작",
                                     command=self.start_analysis,
                                     bg=self.accent_color, fg="white",
                                     font=('Arial', 12, 'bold'),
                                     pady=10)
        self.search_button.pack(fill=tk.X, side=tk.BOTTOM, padx=10, pady=10)
>>>>>>> f308b2b9
    
    def create_filters(self, parent):
        """필터 생성"""
        # 검색 키워드
<<<<<<< HEAD
        keyword_frame = tk.Frame(parent, bg=self.card_bg)
        keyword_frame.pack(fill=tk.X, pady=(10, 15))
        
        tk.Label(keyword_frame, text="🔍 검색 키워드", 
                font=('Arial', 12, 'bold'),
                bg=self.card_bg, fg=self.text_primary).pack(anchor=tk.W, pady=(0, 5))
        
        self.keyword_entry = tk.Entry(keyword_frame, font=('Arial', 12), relief='solid', bd=1)
        self.keyword_entry.pack(fill=tk.X, ipady=8)
        self.keyword_entry.insert(0, "서울 카페")
        
        # 입력 힌트
        tk.Label(keyword_frame, text="예: 맛집, 여행, vlog, 게임 등", 
                font=('Arial', 9),
                bg=self.card_bg, fg=self.text_secondary).pack(anchor=tk.W, pady=(2, 0))
        
        # 정렬 기준
        sort_frame = tk.Frame(parent, bg=self.card_bg)
        sort_frame.pack(fill=tk.X, pady=(0, 15))
        
        tk.Label(sort_frame, text="📊 정렬 기준", 
                font=('Arial', 11, 'bold'),
                bg=self.card_bg, fg=self.text_primary).pack(anchor=tk.W, pady=(0, 5))
        
        self.sort_var = tk.StringVar(value="관련성")
        sort_combo = ttk.Combobox(sort_frame, textvariable=self.sort_var,
                                 values=["관련성", "업로드 날짜", "조회수"],
                                 state="readonly", font=('Arial', 11))
        sort_combo.pack(fill=tk.X)
        
        # 업로드 기간
        period_frame = tk.Frame(parent, bg=self.card_bg)
        period_frame.pack(fill=tk.X, pady=(0, 15))
        
        tk.Label(period_frame, text="📅 업로드 기간", 
                font=('Arial', 11, 'bold'),
                bg=self.card_bg, fg=self.text_primary).pack(anchor=tk.W, pady=(0, 5))
        
        self.period_var = tk.StringVar(value="일주일")
        period_combo = ttk.Combobox(period_frame, textvariable=self.period_var,
                                   values=["오늘", "2일", "일주일", "한달", "3개월"],
                                   state="readonly", font=('Arial', 11))
        period_combo.pack(fill=tk.X)
        
        # 영상 유형
        type_frame = tk.Frame(parent, bg=self.card_bg)
        type_frame.pack(fill=tk.X, pady=(0, 15))
        
        tk.Label(type_frame, text="🎬 영상 유형", 
                font=('Arial', 11, 'bold'),
                bg=self.card_bg, fg=self.text_primary).pack(anchor=tk.W, pady=(0, 5))
        
        self.video_type_var = tk.StringVar(value="전체")
        type_combo = ttk.Combobox(type_frame, textvariable=self.video_type_var,
                                 values=["전체", "쇼츠", "롱폼"],
                                 state="readonly", font=('Arial', 11))
        type_combo.pack(fill=tk.X)
        
        # 최소 조회수
        views_frame = tk.Frame(parent, bg=self.card_bg)
        views_frame.pack(fill=tk.X, pady=(0, 15))
        
        tk.Label(views_frame, text="👀 최소 조회수", 
=======
        tk.Label(parent, text="검색 키워드", 
                font=('Arial', 11, 'bold'),
                bg=self.card_bg, fg=self.text_primary).pack(anchor=tk.W, pady=(10, 5))
        
        self.keyword_entry = tk.Entry(parent, font=('Arial', 11))
        self.keyword_entry.pack(fill=tk.X, pady=(0, 15))
        self.keyword_entry.insert(0, "서울 카페")
        
        # 정렬 기준
        tk.Label(parent, text="정렬 기준", 
                font=('Arial', 11, 'bold'),
                bg=self.card_bg, fg=self.text_primary).pack(anchor=tk.W, pady=(0, 5))
        
        self.sort_var = tk.StringVar(value="관련성")
        sort_combo = ttk.Combobox(parent, textvariable=self.sort_var,
                                 values=["관련성", "업로드 날짜", "조회수"],
                                 state="readonly", font=('Arial', 11))
        sort_combo.pack(fill=tk.X, pady=(0, 15))
        
        # 업로드 기간
        tk.Label(parent, text="업로드 기간", 
                font=('Arial', 11, 'bold'),
                bg=self.card_bg, fg=self.text_primary).pack(anchor=tk.W, pady=(0, 5))
        
        self.period_var = tk.StringVar(value="일주일")
        period_combo = ttk.Combobox(parent, textvariable=self.period_var,
                                   values=["오늘", "2일", "일주일", "한달", "3개월"],
                                   state="readonly", font=('Arial', 11))
        period_combo.pack(fill=tk.X, pady=(0, 15))
        
        # 영상 유형
        tk.Label(parent, text="영상 유형", 
                font=('Arial', 11, 'bold'),
                bg=self.card_bg, fg=self.text_primary).pack(anchor=tk.W, pady=(0, 5))
        
        self.video_type_var = tk.StringVar(value="전체")
        type_combo = ttk.Combobox(parent, textvariable=self.video_type_var,
                                 values=["전체", "쇼츠", "롱폼"],
                                 state="readonly", font=('Arial', 11))
        type_combo.pack(fill=tk.X, pady=(0, 15))
        
        # 최소 조회수
        tk.Label(parent, text="최소 조회수", 
>>>>>>> f308b2b9
                font=('Arial', 11, 'bold'),
                bg=self.card_bg, fg=self.text_primary).pack(anchor=tk.W, pady=(0, 5))
        
        self.min_views_var = tk.StringVar(value="10,000")
<<<<<<< HEAD
        views_combo = ttk.Combobox(views_frame, textvariable=self.min_views_var,
                                  values=["제한없음", "10,000", "100,000", "1,000,000"],
                                  state="readonly", font=('Arial', 11))
        views_combo.pack(fill=tk.X)
        
        # 최대 구독자 수
        subs_frame = tk.Frame(parent, bg=self.card_bg)
        subs_frame.pack(fill=tk.X, pady=(0, 15))
        
        tk.Label(subs_frame, text="👥 최대 구독자 수", 
=======
        views_combo = ttk.Combobox(parent, textvariable=self.min_views_var,
                                  values=["제한없음", "10,000", "100,000", "1,000,000"],
                                  state="readonly", font=('Arial', 11))
        views_combo.pack(fill=tk.X, pady=(0, 15))
        
        # 최대 구독자 수
        tk.Label(parent, text="최대 구독자 수", 
>>>>>>> f308b2b9
                font=('Arial', 11, 'bold'),
                bg=self.card_bg, fg=self.text_primary).pack(anchor=tk.W, pady=(0, 5))
        
        self.max_subscribers_var = tk.StringVar(value="100,000")
<<<<<<< HEAD
        subs_combo = ttk.Combobox(subs_frame, textvariable=self.max_subscribers_var,
                                 values=["제한없음", "1,000", "10,000", "100,000"],
                                 state="readonly", font=('Arial', 11))
        subs_combo.pack(fill=tk.X)
=======
        subs_combo = ttk.Combobox(parent, textvariable=self.max_subscribers_var,
                                 values=["제한없음", "1,000", "10,000", "100,000"],
                                 state="readonly", font=('Arial', 11))
        subs_combo.pack(fill=tk.X, pady=(0, 15))
>>>>>>> f308b2b9
    
    def create_main_area(self, parent):
        """메인 영역 생성"""
        # 헤더
        header_frame = tk.Frame(parent, bg=self.card_bg, height=50)
        header_frame.pack(fill=tk.X)
        header_frame.pack_propagate(False)
        
        tk.Label(header_frame, text="검색 결과", 
                font=('Arial', 16, 'bold'),
                bg=self.card_bg, fg=self.text_primary).pack(side=tk.LEFT, padx=20, pady=15)
        
        self.results_count_label = tk.Label(header_frame, text="", 
                                           font=('Arial', 12),
                                           bg=self.card_bg, fg=self.text_secondary)
        self.results_count_label.pack(side=tk.RIGHT, padx=20, pady=15)
        
        # 트리뷰 프레임
        tree_frame = tk.Frame(parent, bg=self.card_bg)
        tree_frame.pack(fill=tk.BOTH, expand=True, padx=20, pady=(0, 20))
        
        # 트리뷰 생성
        columns = ("순번", "업로드 날짜", "조회수", "제목", "채널", "좋아요 비율", "영상 유형")
        
        self.tree = ttk.Treeview(tree_frame, columns=columns, show="headings", height=15)
        
        # 컬럼 설정
        column_widths = {"순번": 50, "업로드 날짜": 100, "조회수": 100, 
                        "제목": 300, "채널": 150, "좋아요 비율": 100, "영상 유형": 80}
        
        for col in columns:
            self.tree.heading(col, text=col)
            self.tree.column(col, width=column_widths.get(col, 100))
        
        # 스크롤바
        tree_scroll = ttk.Scrollbar(tree_frame, orient="vertical", command=self.tree.yview)
        self.tree.configure(yscrollcommand=tree_scroll.set)
        
        # 레이아웃
        self.tree.pack(side=tk.LEFT, fill=tk.BOTH, expand=True)
        tree_scroll.pack(side=tk.RIGHT, fill=tk.Y)
        
        # 더블클릭 이벤트
        self.tree.bind("<Double-1>", self.on_video_double_click)
        
        # 진행 상태 라벨
        self.progress_label = tk.Label(parent, text="", 
                                      font=('Arial', 11),
                                      bg=self.card_bg, fg=self.text_secondary)
        self.progress_label.pack(pady=10)
    
    def create_action_bar(self, parent):
        """액션 바 생성"""
        action_frame = tk.Frame(parent, bg=self.card_bg, height=60, relief='solid', bd=1)
        action_frame.pack(fill=tk.X, pady=(10, 0))
        action_frame.pack_propagate(False)
        
        # 버튼들
        button_frame = tk.Frame(action_frame, bg=self.card_bg)
        button_frame.pack(expand=True)
        
        actions = [
            ("채널 분석", self.analyze_channel),
            ("엑셀 추출", self.export_excel),
            ("영상 열기", self.open_video),
            ("썸네일 다운로드", self.download_thumbnails)
        ]
        
        for text, command in actions:
            btn = tk.Button(button_frame, text=text, command=command,
                           bg=self.accent_color, fg="white",
                           font=('Arial', 11, 'bold'),
                           padx=15, pady=8)
            btn.pack(side=tk.LEFT, padx=5)
    
    def load_api_key(self):
        """API 키 자동 로드"""
        if config.DEVELOPER_KEY and config.DEVELOPER_KEY != "YOUR_YOUTUBE_API_KEY_HERE":
            self.api_entry.insert(0, config.DEVELOPER_KEY)
    
    def start_analysis(self):
        """분석 시작"""
<<<<<<< HEAD
        # 입력값 검증
=======
>>>>>>> f308b2b9
        keyword = self.keyword_entry.get().strip()
        if not keyword:
            messagebox.showwarning("입력 오류", "검색 키워드를 입력해주세요.")
            return
        
        api_key = self.api_entry.get().strip()
        if not api_key:
            messagebox.showwarning("API 키 오류", "YouTube API 키를 입력해주세요.")
            return
        
        if api_key == "YOUR_YOUTUBE_API_KEY_HERE":
            messagebox.showwarning("API 키 오류", "유효한 YouTube API 키를 입력해주세요.")
            return
        
        # 버튼 비활성화
<<<<<<< HEAD
        self.search_button.configure(state='disabled', text="🔍 검색 중...")
        self.progress_label.config(text="🚀 검색을 시작합니다...")
=======
        self.search_button.configure(state='disabled', text="검색 중...")
        self.progress_label.config(text="검색 중...")
>>>>>>> f308b2b9
        
        # 기존 결과 초기화
        for item in self.tree.get_children():
            self.tree.delete(item)
        
<<<<<<< HEAD
        self.results_count_label.config(text="")
        
=======
>>>>>>> f308b2b9
        # 캐시 초기화
        self.channel_cache = {}
        
        # 설정 준비
        try:
            settings = self.prepare_settings()
        except Exception as e:
            messagebox.showerror("설정 오류", f"설정 준비 중 오류가 발생했습니다: {str(e)}")
            self.reset_search_button()
            return
        
        # 별도 스레드에서 실행
        thread = threading.Thread(target=self.run_analysis, args=(settings,))
        thread.daemon = True
        thread.start()
    
    def prepare_settings(self):
        """설정 준비"""
        # 최소 조회수 파싱
        min_views_text = self.min_views_var.get()
        min_views = 0 if min_views_text == "제한없음" else int(min_views_text.replace(",", ""))
        
        # 최대 구독자 수 파싱
        max_subscribers_text = self.max_subscribers_var.get()
        max_subscribers = None if max_subscribers_text == "제한없음" else int(max_subscribers_text.replace(",", ""))
        
        return {
            'keyword': self.keyword_entry.get().strip(),
            'min_views': min_views,
            'max_subscribers': max_subscribers,
            'period_days': int(self.period_mapping[self.period_var.get()]),
            'video_type': self.type_mapping[self.video_type_var.get()],
            'sort_by': self.sort_mapping[self.sort_var.get()],
            'region': 'KR',
            'max_results': 100 if self.fast_mode.get() else 200,
            'fast_mode': self.fast_mode.get()
        }
    
    def run_analysis(self, settings):
        """분석 실행"""
        try:
            # API 클라이언트 초기화
            self.update_progress("🔧 API 클라이언트를 초기화하고 있습니다...")
            self.api_client = YouTubeAPIClient(self.api_entry.get().strip())
            self.analyzer = DataAnalyzer(language='ko')
            
            # API 연결 테스트
            self.update_progress("🔗 API 연결을 테스트하고 있습니다...")
            if not self.api_client.test_api_connection():
                self.update_progress("❌ API 연결 테스트 실패. API 키를 확인해주세요.")
                self.root.after(0, self.reset_search_button)
                return
            
            # 진행 상황 업데이트
            self.update_progress("🔍 YouTube에서 영상을 검색하고 있습니다...")
            
            # 영상 검색
            videos = self.api_client.search_videos_by_keyword(
                keyword=settings['keyword'],
                region_code=settings['region'],
                max_results=settings['max_results'],
                max_subscriber_count=settings['max_subscribers'],
                min_view_count=settings['min_views'],
                period_days=settings['period_days'],
<<<<<<< HEAD
                video_type=settings['video_type']
                # order 매개변수는 메서드 내부에서 처리
            )
            
            if not videos:
                self.update_progress("❌ 검색 결과가 없습니다. 다른 키워드를 시도해보세요.")
                self.root.after(0, self.reset_search_button)
                return
            
            self.update_progress(f"✅ {len(videos)}개 영상 발견! 분석을 시작합니다...")
=======
                video_type=settings['video_type'],
                order=settings['sort_by']
            )
            
            if not videos:
                self.update_progress("검색 결과가 없습니다.")
                self.root.after(0, self.reset_search_button)
                return
            
            self.update_progress(f"{len(videos)}개 영상 발견...")
>>>>>>> f308b2b9
            
            # 간단한 분석
            analyzed_videos = self.quick_analyze_videos(videos)
            
<<<<<<< HEAD
            # 결과 정렬 (GUI에서 직접 처리)
=======
            # 결과 정렬
>>>>>>> f308b2b9
            if settings['sort_by'] == 'viewCount':
                analyzed_videos.sort(key=lambda x: int(x['statistics'].get('viewCount', 0)), reverse=True)
            elif settings['sort_by'] == 'date':
                analyzed_videos.sort(key=lambda x: x['snippet']['publishedAt'], reverse=True)
<<<<<<< HEAD
            # 'relevance'는 기본 검색 순서 유지
=======
>>>>>>> f308b2b9
            
            self.analyzed_videos = analyzed_videos
            self.current_settings = settings
            
            # UI 업데이트
            self.root.after(0, lambda: self.display_results(analyzed_videos))
            
        except Exception as e:
<<<<<<< HEAD
            error_msg = str(e)
            if "quotaExceeded" in error_msg:
                self.update_progress("❌ API 할당량 초과. 내일 다시 시도해주세요.")
            elif "keyInvalid" in error_msg:
                self.update_progress("❌ 잘못된 API 키. 올바른 키를 입력해주세요.")
            else:
                self.update_progress(f"❌ 오류: {error_msg}")
=======
            self.update_progress(f"오류: {str(e)}")
>>>>>>> f308b2b9
            self.root.after(0, self.reset_search_button)
    
    def quick_analyze_videos(self, videos):
        """빠른 분석"""
        analyzed_videos = []
        
        for i, video in enumerate(videos):
            # 기본 분석
            video['analysis'] = {
                'engagement_rate': self.calculate_engagement_rate(video),
                'video_type': self.get_video_type(video)
            }
            video['rank'] = i + 1
            analyzed_videos.append(video)
            
            # 진행 상황 업데이트
            if i % 10 == 0:
<<<<<<< HEAD
                self.update_progress(f"📊 분석 진행: {i+1}/{len(videos)} ({((i+1)/len(videos)*100):.0f}%)")
=======
                self.update_progress(f"분석 중... {i+1}/{len(videos)}")
>>>>>>> f308b2b9
        
        return analyzed_videos
    
    def calculate_engagement_rate(self, video):
        """좋아요 비율 계산"""
        try:
            views = int(video['statistics'].get('viewCount', 0))
            likes = int(video['statistics'].get('likeCount', 0))
            
            if views == 0:
                return 0.0
            
            return round((likes / views) * 100, 2)
        except:
            return 0.0
    
    def get_video_type(self, video):
        """영상 유형 판별"""
        try:
            duration_str = video['contentDetails']['duration']
            duration_seconds = self.api_client.parse_duration(duration_str)
            
            if duration_seconds <= 60:
                return "쇼츠"
            else:
                return "롱폼"
        except:
            return "알수없음"
    
    def update_progress(self, message):
        """진행 상황 업데이트"""
        self.root.after(0, lambda: self.progress_label.config(text=message))
    
    def reset_search_button(self):
        """검색 버튼 리셋"""
<<<<<<< HEAD
        self.search_button.configure(state='normal', text="🔍 검색 시작")
=======
        self.search_button.configure(state='normal', text="검색 시작")
>>>>>>> f308b2b9
    
    def display_results(self, videos):
        """결과 표시"""
        # 기존 항목 삭제
        for item in self.tree.get_children():
            self.tree.delete(item)
        
        # 새 항목 추가
        for i, video in enumerate(videos, 1):
            snippet = video['snippet']
            stats = video['statistics']
            analysis = video.get('analysis', {})
            
            # 데이터 포맷
            published = snippet['publishedAt'][:10]
            views = f"{int(stats.get('viewCount', 0)):,}"
            title = snippet['title'][:40] + "..." if len(snippet['title']) > 40 else snippet['title']
            channel = snippet['channelTitle']
            engagement = f"{analysis.get('engagement_rate', 0)}%"
            video_type = analysis.get('video_type', '알수없음')
            
            # 트리에 추가
            self.tree.insert("", tk.END, values=(
                i, published, views, title, channel, engagement, video_type
            ))
        
        # 상태 업데이트
<<<<<<< HEAD
        self.results_count_label.config(text=f"총 {len(videos)}개 영상")
        self.progress_label.config(text="🎉 분석 완료! 결과를 확인하세요.")
=======
        self.results_count_label.config(text=f"총 {len(videos)}개")
        self.progress_label.config(text="분석 완료!")
>>>>>>> f308b2b9
        self.reset_search_button()
    
    def on_video_double_click(self, event):
        """영상 더블클릭"""
        selection = self.tree.selection()
        if selection:
            item = self.tree.item(selection[0])
            index = int(item['values'][0]) - 1
            
            if 0 <= index < len(self.analyzed_videos):
                video_id = self.analyzed_videos[index]['id']
                url = f"https://www.youtube.com/watch?v={video_id}"
                webbrowser.open(url)
    
    def analyze_channel(self):
        """채널 분석"""
<<<<<<< HEAD
        if not self.api_client:
            messagebox.showwarning("알림", "먼저 검색을 실행해주세요.")
            return
        
        selection = self.tree.selection()
        if not selection:
            messagebox.showwarning("알림", "채널을 분석할 영상을 선택해주세요.")
            return
        
        # 첫 번째 선택 항목의 채널 정보
        item = self.tree.item(selection[0])
        index = int(item['values'][0]) - 1
        
        if 0 <= index < len(self.analyzed_videos):
            video = self.analyzed_videos[index]
            channel_id = video['snippet']['channelId']
            channel_name = video['snippet']['channelTitle']
            
            # 채널 분석 다이얼로그 열기
            dialog = ChannelAnalysisDialog(self.root, channel_id, channel_name, self.api_client)
            dialog.transient(self.root)
            dialog.grab_set()
=======
        messagebox.showinfo("알림", "채널 분석 기능은 개발 중입니다.")
>>>>>>> f308b2b9
    
    def export_excel(self):
        """엑셀 내보내기"""
        if not self.analyzed_videos:
<<<<<<< HEAD
            messagebox.showwarning("알림", "먼저 검색을 실행하여 분석 데이터를 생성해주세요.")
=======
            messagebox.showwarning("알림", "내보낼 데이터가 없습니다.")
>>>>>>> f308b2b9
            return
        
        filename = filedialog.asksaveasfilename(
            defaultextension=".xlsx",
            filetypes=[("Excel files", "*.xlsx"), ("All files", "*.*")],
            title="엑셀 파일 저장 위치 선택"
        )
        
        if filename:
            try:
                excel_gen = ExcelGenerator(filename)
                excel_gen.create_excel_file(self.analyzed_videos, self.current_settings)
                messagebox.showinfo("성공", f"엑셀 파일이 저장되었습니다:\n{filename}")
            except Exception as e:
                messagebox.showerror("오류", f"엑셀 저장 실패: {str(e)}")
    
    def open_video(self):
        """영상 열기"""
        if not self.analyzed_videos:
            messagebox.showwarning("알림", "먼저 검색을 실행해주세요.")
            return
        
        selection = self.tree.selection()
        if not selection:
<<<<<<< HEAD
            messagebox.showwarning("알림", "열어볼 영상을 선택해주세요.")
=======
            messagebox.showwarning("알림", "영상을 선택해주세요.")
>>>>>>> f308b2b9
            return
        
        for item in selection:
            index = int(self.tree.item(item)['values'][0]) - 1
            if 0 <= index < len(self.analyzed_videos):
                video_id = self.analyzed_videos[index]['id']
                url = f"https://www.youtube.com/watch?v={video_id}"
                webbrowser.open(url)
    
    def download_thumbnails(self):
        """썸네일 다운로드"""
        if not self.api_client:
            messagebox.showwarning("알림", "먼저 검색을 실행해주세요.")
            return
        
        selection = self.tree.selection()
        if not selection:
            messagebox.showwarning("알림", "다운로드할 영상을 선택해주세요.")
            return
        
        # 선택된 영상들의 썸네일 정보 수집
        thumbnails_to_download = []
        for item in selection:
            index = int(self.tree.item(item)['values'][0]) - 1
            if 0 <= index < len(self.analyzed_videos):
                video = self.analyzed_videos[index]
                thumbnail_url = self.api_client.get_best_thumbnail_url(
                    video['snippet']['thumbnails']
                )
                if thumbnail_url:
                    thumbnails_to_download.append({
                        'video_id': video['id'],
                        'title': video['snippet']['title'],
                        'thumbnail_url': thumbnail_url,
                        'rank': index + 1
                    })
        
        if thumbnails_to_download:
            result = self.api_client.download_multiple_thumbnails(thumbnails_to_download)
            if result.get('success'):
                messagebox.showinfo("성공", 
                    f"썸네일 다운로드 완료!\n"
                    f"성공: {len(result.get('downloaded_files', []))}개\n"
                    f"실패: {result.get('failed_count', 0)}개")
            else:
                messagebox.showerror("오류", result.get('error', '다운로드 실패'))


def main():
    """메인 함수"""
    root = tk.Tk()
    app = ImprovedYouTubeAnalyzerGUI(root)
    root.mainloop()


if __name__ == "__main__":
    main()<|MERGE_RESOLUTION|>--- conflicted
+++ resolved
@@ -371,7 +371,6 @@
         # 메인 프레임
         main_frame = tk.Frame(self.root, bg=self.bg_color)
         main_frame.pack(fill=tk.BOTH, expand=True, padx=10, pady=10)
-<<<<<<< HEAD
         
         # 상단 헤더
         self.create_header(main_frame)
@@ -393,29 +392,6 @@
         
         self.create_main_area(main_area)
         
-=======
-        
-        # 상단 헤더
-        self.create_header(main_frame)
-        
-        # 메인 컨테이너 (좌우 분할)
-        content_frame = tk.Frame(main_frame, bg=self.bg_color)
-        content_frame.pack(fill=tk.BOTH, expand=True, pady=10)
-        
-        # 왼쪽 사이드바
-        sidebar = tk.Frame(content_frame, bg=self.card_bg, width=300, relief='solid', bd=1)
-        sidebar.pack(side=tk.LEFT, fill=tk.Y, padx=(0, 10))
-        sidebar.pack_propagate(False)
-        
-        self.create_sidebar(sidebar)
-        
-        # 오른쪽 메인 영역
-        main_area = tk.Frame(content_frame, bg=self.card_bg, relief='solid', bd=1)
-        main_area.pack(side=tk.RIGHT, fill=tk.BOTH, expand=True)
-        
-        self.create_main_area(main_area)
-        
->>>>>>> f308b2b9
         # 하단 액션 바
         self.create_action_bar(main_frame)
     
@@ -457,7 +433,6 @@
                 font=('Arial', 16, 'bold'),
                 bg=self.card_bg, fg=self.text_primary).pack(pady=20)
         
-<<<<<<< HEAD
         # 필터 컨테이너 (스크롤 제거하고 직접 배치)
         filters_frame = tk.Frame(parent, bg=self.card_bg)
         filters_frame.pack(fill=tk.BOTH, expand=True, padx=10)
@@ -475,40 +450,10 @@
                                      font=('Arial', 14, 'bold'),
                                      pady=15, relief='raised', bd=2)
         self.search_button.pack(fill=tk.X)
-=======
-        # 스크롤 가능한 프레임
-        canvas = tk.Canvas(parent, bg=self.card_bg, highlightthickness=0)
-        scrollbar = ttk.Scrollbar(parent, orient="vertical", command=canvas.yview)
-        scrollable_frame = tk.Frame(canvas, bg=self.card_bg)
-        
-        scrollable_frame.bind(
-            "<Configure>",
-            lambda e: canvas.configure(scrollregion=canvas.bbox("all"))
-        )
-        
-        canvas.create_window((0, 0), window=scrollable_frame, anchor="nw")
-        canvas.configure(yscrollcommand=scrollbar.set)
-        
-        # 필터 추가
-        self.create_filters(scrollable_frame)
-        
-        # 레이아웃
-        canvas.pack(side="left", fill="both", expand=True, padx=10)
-        scrollbar.pack(side="right", fill="y")
-        
-        # 검색 버튼
-        self.search_button = tk.Button(parent, text="검색 시작",
-                                     command=self.start_analysis,
-                                     bg=self.accent_color, fg="white",
-                                     font=('Arial', 12, 'bold'),
-                                     pady=10)
-        self.search_button.pack(fill=tk.X, side=tk.BOTTOM, padx=10, pady=10)
->>>>>>> f308b2b9
     
     def create_filters(self, parent):
         """필터 생성"""
         # 검색 키워드
-<<<<<<< HEAD
         keyword_frame = tk.Frame(parent, bg=self.card_bg)
         keyword_frame.pack(fill=tk.X, pady=(10, 15))
         
@@ -572,56 +517,10 @@
         views_frame.pack(fill=tk.X, pady=(0, 15))
         
         tk.Label(views_frame, text="👀 최소 조회수", 
-=======
-        tk.Label(parent, text="검색 키워드", 
-                font=('Arial', 11, 'bold'),
-                bg=self.card_bg, fg=self.text_primary).pack(anchor=tk.W, pady=(10, 5))
-        
-        self.keyword_entry = tk.Entry(parent, font=('Arial', 11))
-        self.keyword_entry.pack(fill=tk.X, pady=(0, 15))
-        self.keyword_entry.insert(0, "서울 카페")
-        
-        # 정렬 기준
-        tk.Label(parent, text="정렬 기준", 
                 font=('Arial', 11, 'bold'),
                 bg=self.card_bg, fg=self.text_primary).pack(anchor=tk.W, pady=(0, 5))
         
-        self.sort_var = tk.StringVar(value="관련성")
-        sort_combo = ttk.Combobox(parent, textvariable=self.sort_var,
-                                 values=["관련성", "업로드 날짜", "조회수"],
-                                 state="readonly", font=('Arial', 11))
-        sort_combo.pack(fill=tk.X, pady=(0, 15))
-        
-        # 업로드 기간
-        tk.Label(parent, text="업로드 기간", 
-                font=('Arial', 11, 'bold'),
-                bg=self.card_bg, fg=self.text_primary).pack(anchor=tk.W, pady=(0, 5))
-        
-        self.period_var = tk.StringVar(value="일주일")
-        period_combo = ttk.Combobox(parent, textvariable=self.period_var,
-                                   values=["오늘", "2일", "일주일", "한달", "3개월"],
-                                   state="readonly", font=('Arial', 11))
-        period_combo.pack(fill=tk.X, pady=(0, 15))
-        
-        # 영상 유형
-        tk.Label(parent, text="영상 유형", 
-                font=('Arial', 11, 'bold'),
-                bg=self.card_bg, fg=self.text_primary).pack(anchor=tk.W, pady=(0, 5))
-        
-        self.video_type_var = tk.StringVar(value="전체")
-        type_combo = ttk.Combobox(parent, textvariable=self.video_type_var,
-                                 values=["전체", "쇼츠", "롱폼"],
-                                 state="readonly", font=('Arial', 11))
-        type_combo.pack(fill=tk.X, pady=(0, 15))
-        
-        # 최소 조회수
-        tk.Label(parent, text="최소 조회수", 
->>>>>>> f308b2b9
-                font=('Arial', 11, 'bold'),
-                bg=self.card_bg, fg=self.text_primary).pack(anchor=tk.W, pady=(0, 5))
-        
         self.min_views_var = tk.StringVar(value="10,000")
-<<<<<<< HEAD
         views_combo = ttk.Combobox(views_frame, textvariable=self.min_views_var,
                                   values=["제한없음", "10,000", "100,000", "1,000,000"],
                                   state="readonly", font=('Arial', 11))
@@ -632,30 +531,14 @@
         subs_frame.pack(fill=tk.X, pady=(0, 15))
         
         tk.Label(subs_frame, text="👥 최대 구독자 수", 
-=======
-        views_combo = ttk.Combobox(parent, textvariable=self.min_views_var,
-                                  values=["제한없음", "10,000", "100,000", "1,000,000"],
-                                  state="readonly", font=('Arial', 11))
-        views_combo.pack(fill=tk.X, pady=(0, 15))
-        
-        # 최대 구독자 수
-        tk.Label(parent, text="최대 구독자 수", 
->>>>>>> f308b2b9
                 font=('Arial', 11, 'bold'),
                 bg=self.card_bg, fg=self.text_primary).pack(anchor=tk.W, pady=(0, 5))
         
         self.max_subscribers_var = tk.StringVar(value="100,000")
-<<<<<<< HEAD
         subs_combo = ttk.Combobox(subs_frame, textvariable=self.max_subscribers_var,
                                  values=["제한없음", "1,000", "10,000", "100,000"],
                                  state="readonly", font=('Arial', 11))
         subs_combo.pack(fill=tk.X)
-=======
-        subs_combo = ttk.Combobox(parent, textvariable=self.max_subscribers_var,
-                                 values=["제한없음", "1,000", "10,000", "100,000"],
-                                 state="readonly", font=('Arial', 11))
-        subs_combo.pack(fill=tk.X, pady=(0, 15))
->>>>>>> f308b2b9
     
     def create_main_area(self, parent):
         """메인 영역 생성"""
@@ -738,52 +621,29 @@
     
     def start_analysis(self):
         """분석 시작"""
-<<<<<<< HEAD
-        # 입력값 검증
-=======
->>>>>>> f308b2b9
         keyword = self.keyword_entry.get().strip()
         if not keyword:
-            messagebox.showwarning("입력 오류", "검색 키워드를 입력해주세요.")
+            messagebox.showwarning("오류", "검색 키워드를 입력해주세요.")
             return
         
         api_key = self.api_entry.get().strip()
         if not api_key:
-            messagebox.showwarning("API 키 오류", "YouTube API 키를 입력해주세요.")
-            return
-        
-        if api_key == "YOUR_YOUTUBE_API_KEY_HERE":
-            messagebox.showwarning("API 키 오류", "유효한 YouTube API 키를 입력해주세요.")
+            messagebox.showwarning("오류", "API 키를 입력해주세요.")
             return
         
         # 버튼 비활성화
-<<<<<<< HEAD
         self.search_button.configure(state='disabled', text="🔍 검색 중...")
         self.progress_label.config(text="🚀 검색을 시작합니다...")
-=======
-        self.search_button.configure(state='disabled', text="검색 중...")
-        self.progress_label.config(text="검색 중...")
->>>>>>> f308b2b9
         
         # 기존 결과 초기화
         for item in self.tree.get_children():
             self.tree.delete(item)
         
-<<<<<<< HEAD
-        self.results_count_label.config(text="")
-        
-=======
->>>>>>> f308b2b9
         # 캐시 초기화
         self.channel_cache = {}
         
         # 설정 준비
-        try:
-            settings = self.prepare_settings()
-        except Exception as e:
-            messagebox.showerror("설정 오류", f"설정 준비 중 오류가 발생했습니다: {str(e)}")
-            self.reset_search_button()
-            return
+        settings = self.prepare_settings()
         
         # 별도 스레드에서 실행
         thread = threading.Thread(target=self.run_analysis, args=(settings,))
@@ -816,16 +676,8 @@
         """분석 실행"""
         try:
             # API 클라이언트 초기화
-            self.update_progress("🔧 API 클라이언트를 초기화하고 있습니다...")
             self.api_client = YouTubeAPIClient(self.api_entry.get().strip())
             self.analyzer = DataAnalyzer(language='ko')
-            
-            # API 연결 테스트
-            self.update_progress("🔗 API 연결을 테스트하고 있습니다...")
-            if not self.api_client.test_api_connection():
-                self.update_progress("❌ API 연결 테스트 실패. API 키를 확인해주세요.")
-                self.root.after(0, self.reset_search_button)
-                return
             
             # 진행 상황 업데이트
             self.update_progress("🔍 YouTube에서 영상을 검색하고 있습니다...")
@@ -838,9 +690,8 @@
                 max_subscriber_count=settings['max_subscribers'],
                 min_view_count=settings['min_views'],
                 period_days=settings['period_days'],
-<<<<<<< HEAD
-                video_type=settings['video_type']
-                # order 매개변수는 메서드 내부에서 처리
+                video_type=settings['video_type'],
+                order=settings['sort_by']
             )
             
             if not videos:
@@ -849,35 +700,15 @@
                 return
             
             self.update_progress(f"✅ {len(videos)}개 영상 발견! 분석을 시작합니다...")
-=======
-                video_type=settings['video_type'],
-                order=settings['sort_by']
-            )
-            
-            if not videos:
-                self.update_progress("검색 결과가 없습니다.")
-                self.root.after(0, self.reset_search_button)
-                return
-            
-            self.update_progress(f"{len(videos)}개 영상 발견...")
->>>>>>> f308b2b9
             
             # 간단한 분석
             analyzed_videos = self.quick_analyze_videos(videos)
             
-<<<<<<< HEAD
-            # 결과 정렬 (GUI에서 직접 처리)
-=======
             # 결과 정렬
->>>>>>> f308b2b9
             if settings['sort_by'] == 'viewCount':
                 analyzed_videos.sort(key=lambda x: int(x['statistics'].get('viewCount', 0)), reverse=True)
             elif settings['sort_by'] == 'date':
                 analyzed_videos.sort(key=lambda x: x['snippet']['publishedAt'], reverse=True)
-<<<<<<< HEAD
-            # 'relevance'는 기본 검색 순서 유지
-=======
->>>>>>> f308b2b9
             
             self.analyzed_videos = analyzed_videos
             self.current_settings = settings
@@ -886,17 +717,7 @@
             self.root.after(0, lambda: self.display_results(analyzed_videos))
             
         except Exception as e:
-<<<<<<< HEAD
-            error_msg = str(e)
-            if "quotaExceeded" in error_msg:
-                self.update_progress("❌ API 할당량 초과. 내일 다시 시도해주세요.")
-            elif "keyInvalid" in error_msg:
-                self.update_progress("❌ 잘못된 API 키. 올바른 키를 입력해주세요.")
-            else:
-                self.update_progress(f"❌ 오류: {error_msg}")
-=======
-            self.update_progress(f"오류: {str(e)}")
->>>>>>> f308b2b9
+            self.update_progress(f"❌ 오류: {str(e)}")
             self.root.after(0, self.reset_search_button)
     
     def quick_analyze_videos(self, videos):
@@ -914,11 +735,7 @@
             
             # 진행 상황 업데이트
             if i % 10 == 0:
-<<<<<<< HEAD
                 self.update_progress(f"📊 분석 진행: {i+1}/{len(videos)} ({((i+1)/len(videos)*100):.0f}%)")
-=======
-                self.update_progress(f"분석 중... {i+1}/{len(videos)}")
->>>>>>> f308b2b9
         
         return analyzed_videos
     
@@ -954,11 +771,7 @@
     
     def reset_search_button(self):
         """검색 버튼 리셋"""
-<<<<<<< HEAD
         self.search_button.configure(state='normal', text="🔍 검색 시작")
-=======
-        self.search_button.configure(state='normal', text="검색 시작")
->>>>>>> f308b2b9
     
     def display_results(self, videos):
         """결과 표시"""
@@ -986,13 +799,8 @@
             ))
         
         # 상태 업데이트
-<<<<<<< HEAD
         self.results_count_label.config(text=f"총 {len(videos)}개 영상")
         self.progress_label.config(text="🎉 분석 완료! 결과를 확인하세요.")
-=======
-        self.results_count_label.config(text=f"총 {len(videos)}개")
-        self.progress_label.config(text="분석 완료!")
->>>>>>> f308b2b9
         self.reset_search_button()
     
     def on_video_double_click(self, event):
@@ -1009,7 +817,6 @@
     
     def analyze_channel(self):
         """채널 분석"""
-<<<<<<< HEAD
         if not self.api_client:
             messagebox.showwarning("알림", "먼저 검색을 실행해주세요.")
             return
@@ -1032,18 +839,11 @@
             dialog = ChannelAnalysisDialog(self.root, channel_id, channel_name, self.api_client)
             dialog.transient(self.root)
             dialog.grab_set()
-=======
-        messagebox.showinfo("알림", "채널 분석 기능은 개발 중입니다.")
->>>>>>> f308b2b9
     
     def export_excel(self):
         """엑셀 내보내기"""
         if not self.analyzed_videos:
-<<<<<<< HEAD
             messagebox.showwarning("알림", "먼저 검색을 실행하여 분석 데이터를 생성해주세요.")
-=======
-            messagebox.showwarning("알림", "내보낼 데이터가 없습니다.")
->>>>>>> f308b2b9
             return
         
         filename = filedialog.asksaveasfilename(
@@ -1068,11 +868,7 @@
         
         selection = self.tree.selection()
         if not selection:
-<<<<<<< HEAD
             messagebox.showwarning("알림", "열어볼 영상을 선택해주세요.")
-=======
-            messagebox.showwarning("알림", "영상을 선택해주세요.")
->>>>>>> f308b2b9
             return
         
         for item in selection:
